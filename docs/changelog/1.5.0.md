### 1.5.0

_Not Released Yet_

<<<<<<< HEAD
#### Fixes

- Use the correct module descriptor for native binaries [[GH-15](https://github.com/GW2Toolbelt/GW2ML/issues/15)].
=======
#### Improvements

- Added `MumbleLink.Context#getMountType` which returns the ID of the current
  mount and `MountType` which provides the functionality required to interpret
  such IDs.
>>>>>>> 52580d6c
<|MERGE_RESOLUTION|>--- conflicted
+++ resolved
@@ -2,14 +2,12 @@
 
 _Not Released Yet_
 
-<<<<<<< HEAD
-#### Fixes
-
-- Use the correct module descriptor for native binaries [[GH-15](https://github.com/GW2Toolbelt/GW2ML/issues/15)].
-=======
 #### Improvements
 
 - Added `MumbleLink.Context#getMountType` which returns the ID of the current
   mount and `MountType` which provides the functionality required to interpret
   such IDs.
->>>>>>> 52580d6c
+
+#### Fixes
+
+- Use the correct module descriptor for native binaries [[GH-15](https://github.com/GW2Toolbelt/GW2ML/issues/15)].